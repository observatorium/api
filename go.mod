module github.com/observatorium/api

go 1.16

require (
	github.com/brancz/kube-rbac-proxy v0.5.0
	github.com/cloudflare/cfssl v1.4.1
	github.com/coreos/go-oidc v2.2.1+incompatible
	github.com/deepmap/oapi-codegen v1.8.3
	github.com/efficientgo/e2e v0.11.1
	github.com/efficientgo/tools/core v0.0.0-20210731122119-5d4a0645ce9a
	github.com/ghodss/yaml v1.0.0
	github.com/go-chi/chi v4.1.0+incompatible
	github.com/go-chi/httprate v0.4.0
	github.com/go-kit/kit v0.10.0
	github.com/golang-jwt/jwt/v4 v4.1.0
	github.com/golang/protobuf v1.5.2
	github.com/gorilla/websocket v1.4.2
	github.com/grpc-ecosystem/go-grpc-middleware v1.0.1-0.20190118093823-f849b5445de4
	github.com/grpc-ecosystem/go-grpc-prometheus v1.2.0
	github.com/metalmatze/signal v0.0.0-20201002154727-d0c16e42a3cf
	github.com/oklog/run v1.1.0
	github.com/open-policy-agent/opa v0.23.2
	github.com/pkg/errors v0.9.1
	github.com/pquerna/cachecontrol v0.0.0-20180517163645-1555304b9b35 // indirect
	github.com/prometheus-community/prom-label-proxy v0.3.1-0.20210623095334-9d425172d7bb
	github.com/prometheus/client_golang v1.11.0
	github.com/prometheus/common v0.29.0
	github.com/prometheus/prometheus v1.8.2-0.20210621150501-ff58416a0b02
	go.opentelemetry.io/contrib/instrumentation/net/http/otelhttp v0.16.0
	go.opentelemetry.io/contrib/propagators v0.16.0
	go.opentelemetry.io/otel v0.16.0
	go.opentelemetry.io/otel/exporters/trace/jaeger v0.16.0
	go.opentelemetry.io/otel/sdk v0.16.0
	go.uber.org/automaxprocs v1.2.0
	golang.org/x/oauth2 v0.0.0-20210514164344-f6687ab2804c
	google.golang.org/genproto v0.0.0-20210604141403-392c879c8b08
	google.golang.org/grpc v1.38.0
	google.golang.org/protobuf v1.26.0
	gopkg.in/square/go-jose.v2 v2.4.1 // indirect
<<<<<<< HEAD
	gopkg.in/yaml.v2 v2.4.0
	k8s.io/component-base v0.18.0
=======
	k8s.io/apimachinery v0.21.1
	k8s.io/apiserver v0.21.1
	k8s.io/client-go v0.21.1
	k8s.io/component-base v0.21.1
>>>>>>> ab2532d2
)<|MERGE_RESOLUTION|>--- conflicted
+++ resolved
@@ -38,13 +38,9 @@
 	google.golang.org/grpc v1.38.0
 	google.golang.org/protobuf v1.26.0
 	gopkg.in/square/go-jose.v2 v2.4.1 // indirect
-<<<<<<< HEAD
 	gopkg.in/yaml.v2 v2.4.0
-	k8s.io/component-base v0.18.0
-=======
 	k8s.io/apimachinery v0.21.1
 	k8s.io/apiserver v0.21.1
 	k8s.io/client-go v0.21.1
 	k8s.io/component-base v0.21.1
->>>>>>> ab2532d2
 )