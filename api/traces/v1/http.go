package v1

import (
	"bytes"
	"compress/flate"
	"compress/gzip"
	stdtls "crypto/tls"
	"fmt"
	"io"
	"net"
	"net/http"
	"net/http/httputil"
	"net/url"
	"path"
	"regexp"
	"strings"
	"time"

	"github.com/go-chi/chi"
	"github.com/go-kit/log"
	"github.com/go-kit/log/level"
	"github.com/prometheus/client_golang/prometheus"
	"go.opentelemetry.io/contrib/instrumentation/net/http/otelhttp"

	"github.com/observatorium/api/authentication"
	"github.com/observatorium/api/proxy"
	"github.com/observatorium/api/tls"
)

var baseTagRegexp = regexp.MustCompile(`<base +href="\/" +data-inject-target="BASE_URL" +\/>`)

const (
	dialTimeout = 30 * time.Second // Set as in http.DefaultTransport
)

type handlerConfiguration struct {
	logger           log.Logger
	registry         *prometheus.Registry
	instrument       handlerInstrumenter
	spanRoutePrefix  string
	readMiddlewares  []func(http.Handler) http.Handler
	writeMiddlewares []func(http.Handler) http.Handler
	tempoMiddlewares []func(http.Handler) http.Handler
}

// HandlerOption modifies the handler's configuration.
type HandlerOption func(h *handlerConfiguration)

// Logger add a custom logger for the handler to use.
func Logger(logger log.Logger) HandlerOption {
	return func(h *handlerConfiguration) {
		h.logger = logger
	}
}

// WithRegistry adds a custom Jaeger query for the handler to use.
func WithRegistry(r *prometheus.Registry) HandlerOption {
	return func(h *handlerConfiguration) {
		h.registry = r
	}
}

// WithHandlerInstrumenter adds a custom HTTP handler instrument middleware for the handler to use.
func WithHandlerInstrumenter(instrumenter handlerInstrumenter) HandlerOption {
	return func(h *handlerConfiguration) {
		h.instrument = instrumenter
	}
}

// WithSpanRoutePrefix adds a prefix before the value of route tag in tracing spans.
func WithSpanRoutePrefix(spanRoutePrefix string) HandlerOption {
	return func(h *handlerConfiguration) {
		h.spanRoutePrefix = spanRoutePrefix
	}
}

// WithReadMiddleware adds a middleware for all read operations.
func WithReadMiddleware(m func(http.Handler) http.Handler) HandlerOption {
	return func(h *handlerConfiguration) {
		h.readMiddlewares = append(h.readMiddlewares, m)
	}
}

// WithTempoMiddleware adds a middleware for all tempo read operations.
func WithTempoMiddleware(m func(http.Handler) http.Handler) HandlerOption {
	return func(h *handlerConfiguration) {
		h.readMiddlewares = append(h.readMiddlewares, m)
	}
}

// WithWriteMiddleware adds a middleware for all write operations.
func WithWriteMiddleware(m func(http.Handler) http.Handler) HandlerOption {
	return func(h *handlerConfiguration) {
		h.writeMiddlewares = append(h.writeMiddlewares, m)
	}
}

type handlerInstrumenter interface {
	NewHandler(labels prometheus.Labels, handler http.Handler) http.HandlerFunc
}

type nopInstrumentHandler struct{}

func (n nopInstrumentHandler) NewHandler(labels prometheus.Labels, handler http.Handler) http.HandlerFunc {
	return handler.ServeHTTP
}

// NewV2Handler creates a trace handler for Jaeger V2 API, web UI, and web UI static content
// The web UI handler is able to rewrite
// HTML to change the <base> attribute so that it works with the Observatorium-style
// "/api/v1/traces/{tenant}/" URLs.
func NewV2Handler(read *url.URL, readTemplate string, tempo *url.URL, upstreamCA []byte, upstreamCert *stdtls.Certificate, opts ...HandlerOption) http.Handler {

	if read == nil && readTemplate == "" && tempo == nil {
		panic("missing Jaeger read url")
	}
	c := &handlerConfiguration{
		logger:     log.NewNopLogger(),
		registry:   prometheus.NewRegistry(),
		instrument: nopInstrumentHandler{},
	}

	for _, o := range opts {
		o(c)
	}

	r := chi.NewRouter()

	if read != nil || readTemplate != "" {

		var proxyRead http.Handler
		{
			level.Debug(c.logger).Log("msg", "Configuring upstream Jaeger", "queryv2", read)

			var upstreamMiddleware proxy.Middleware
			if read != nil {
				upstreamMiddleware = proxy.MiddlewareSetUpstream(read)
			} else {
				upstreamMiddleware = middlewareSetTemplatedUpstream(c.logger, readTemplate)
			}

			middlewares := proxy.Middlewares(
				upstreamMiddleware,
				proxy.MiddlewareSetPrefixHeader(),
				proxy.MiddlewareLogger(c.logger),
				proxy.MiddlewareMetrics(c.registry, prometheus.Labels{"proxy": "tracesv1-read"}),
			)

			t := &http.Transport{
				DialContext: (&net.Dialer{
					Timeout: dialTimeout,
				}).DialContext,
				TLSClientConfig: tls.NewClientConfig(upstreamCA, upstreamCert),
			}

			proxyRead = &httputil.ReverseProxy{
				Director:  middlewares,
				ErrorLog:  proxy.Logger(c.logger),
				Transport: otelhttp.NewTransport(t),

				// This is a key piece, it changes <base href=> tags on text/html content
				ModifyResponse: jaegerUIResponseModifier,
			}
		}

		r.Group(func(r chi.Router) {
			r.Use(c.readMiddlewares...)
			r.Get("/api/traces*", c.instrument.NewHandler(
				prometheus.Labels{"group": "tracesv1api", "handler": "traces"},
				proxyRead))
			r.Get("/api/services*", c.instrument.NewHandler(
				prometheus.Labels{"group": "tracesv1api", "handler": "services"},
				proxyRead))
			r.Get("/api/dependencies*", c.instrument.NewHandler(
				prometheus.Labels{"group": "tracesv1api", "handler": "dependencies"},
				proxyRead))
			r.Get("/static/*", c.instrument.NewHandler(
				prometheus.Labels{"group": "tracesv1static", "handler": "ui"},
				proxyRead))
			r.Get("/search*", c.instrument.NewHandler(
				prometheus.Labels{"group": "tracesv1ui", "handler": "ui"},
				proxyRead))
			r.Get("/favicon.ico", c.instrument.NewHandler(
				prometheus.Labels{"group": "tracesv1ui", "handler": "ui"},
				proxyRead))
		})
	}

	// if tempo upstream is enabled, configure proxy and route
	if tempo != nil {

		t := &http.Transport{
			DialContext: (&net.Dialer{
				Timeout: dialTimeout,
			}).DialContext,
			TLSClientConfig: tls.NewClientConfig(upstreamCA, upstreamCert),
		}

		middlewares := proxy.Middlewares(
			proxy.MiddlewareSetUpstream(tempo),
			proxy.MiddlewareSetTempoPrefixHeader(),
			proxy.MiddlewareLogger(c.logger),
			proxy.MiddlewareMetrics(c.registry, prometheus.Labels{"proxy": "tracesv1-read"}),
		)

		tempoProxyRead := &httputil.ReverseProxy{
			Director:  middlewares,
			ErrorLog:  proxy.Logger(c.logger),
			Transport: otelhttp.NewTransport(t),
		}

<<<<<<< HEAD
		r.Group(func(r chi.Router) {
			r.Use(c.tempoMiddlewares...)
			r.Get("/tempo*", c.instrument.NewHandler(
				prometheus.Labels{"group": "tracesv1tempo", "handler": "tempo"},
				tempoProxyRead))
		})
	}
=======
	r.Group(func(r chi.Router) {
		r.Use(c.readMiddlewares...)
		r.Get("/api/traces*", c.instrument.NewHandler(
			prometheus.Labels{"group": "tracesv1api", "handler": "traces"},
			proxyRead))
		r.Get("/api/services*", c.instrument.NewHandler(
			prometheus.Labels{"group": "tracesv1api", "handler": "services"},
			proxyRead))
		r.Get("/api/dependencies*", c.instrument.NewHandler(
			prometheus.Labels{"group": "tracesv1api", "handler": "dependencies"},
			proxyRead))
		r.Get("/api/metrics*", c.instrument.NewHandler(
			prometheus.Labels{"group": "metricsv1api", "handler": "metrics"},
			proxyRead))
		r.Get("/static/*", c.instrument.NewHandler(
			prometheus.Labels{"group": "tracesv1static", "handler": "ui"},
			proxyRead))
		r.Get("/search*", c.instrument.NewHandler(
			prometheus.Labels{"group": "tracesv1ui", "handler": "ui"},
			proxyRead))
		r.Get("/favicon.ico", c.instrument.NewHandler(
			prometheus.Labels{"group": "tracesv1ui", "handler": "ui"},
			proxyRead))
	})
>>>>>>> 1ccb6bf9

	return r
}

// Parse a URL; if the URL includes `{tenant}` that portion will be replaced by the tenant.
func ExpandTemplatedUpstream(templateUpstream, tenant string) (*url.URL, error) {
	rawTracesReadEndpoint := strings.Replace(templateUpstream, "{tenant}", tenant, 1)
	return url.ParseRequestURI(rawTracesReadEndpoint)
}

// middlewareSetTemplatedUpstream is a variation of proxy.MiddlewareSetUpstream()
// with additional processing if the upstream includes "{tenant}".
func middlewareSetTemplatedUpstream(logger log.Logger, readTemplate string) proxy.Middleware {
	// Cache upstream URLs to avoid re-parse on every read.
	templateToURL := map[string]*url.URL{}

	return func(r *http.Request) {
		tenant, ok := authentication.GetTenant(r.Context())
		if !ok {
			// At this point another middleware must have put the tenant into the context.
			level.Debug(logger).Log("msg", "Internal error; expected tenant in request context")
		}

		upstream, ok := templateToURL[tenant]
		if !ok {
			var err error
			upstream, err = ExpandTemplatedUpstream(readTemplate, tenant)
			if err != nil {
				// Log if the tenant label includes characters that can't appear in a hostname (such as punctuation).
				level.Debug(logger).Log("msg", "Internal error; tenant contains characters that cannot appear in hostname")
			}

			templateToURL[tenant] = upstream
		}

		r.URL.Scheme = upstream.Scheme
		r.URL.Host = upstream.Host
		r.URL.Path = path.Join(upstream.Path, r.URL.Path)
	}
}

func jaegerUIResponseModifier(response *http.Response) error {
	// Only modify successful HTTP with HTML content
	if response.StatusCode == http.StatusOK && strings.HasPrefix(response.Header.Get("Content-Type"), "text/html") {
		// Do man-in-the-middle rewriting of the UI HTML.
		var err error

		// Uncompressed reader
		var reader io.ReadCloser

		// Read what Jaeger UI sent back (which might be compressed)
		switch response.Header.Get("Content-Encoding") {
		case "gzip":
			reader, err = gzip.NewReader(response.Body)
			if err != nil {
				return err
			}
			defer reader.Close()
		case "deflate":
			reader = flate.NewReader(response.Body)
			defer reader.Close()
		default:
			reader = response.Body
		}

		b, err := io.ReadAll(reader)
		if err != nil {
			return err
		}

		// At this point we have read the body.  Even if it didn't have a <body href=>
		// to modify, we need to create a new Reader.  This code thus executes all the time.

		// JaegerUI insists on a <base>, so create one but use Observatorium's
		// opinion of the base href, not Jaeger Query's opinion.
		forwardedPrefix := response.Request.Header.Get(proxy.PrefixHeader)

		// The <base href=> tag generated by Jaeger to tell the UI where to fetch static
		// assets and query /api

		replacementBaseTag := fmt.Sprintf(`<base href="%s/" data-inject-target="BASE_URL"/>`, forwardedPrefix)
		strResponse := baseTagRegexp.ReplaceAllString(string(b), replacementBaseTag)
		// We could re-encode in gzip/deflate, but there is no need, so send it raw
		response.Header["Content-Encoding"] = []string{}
		buf := bytes.NewBufferString(strResponse)
		response.Header["Content-Length"] = []string{fmt.Sprint(buf.Len())}
		response.Body = io.NopCloser(buf)
	}

	return nil
}<|MERGE_RESOLUTION|>--- conflicted
+++ resolved
@@ -163,27 +163,30 @@
 			}
 		}
 
-		r.Group(func(r chi.Router) {
-			r.Use(c.readMiddlewares...)
-			r.Get("/api/traces*", c.instrument.NewHandler(
-				prometheus.Labels{"group": "tracesv1api", "handler": "traces"},
-				proxyRead))
-			r.Get("/api/services*", c.instrument.NewHandler(
-				prometheus.Labels{"group": "tracesv1api", "handler": "services"},
-				proxyRead))
-			r.Get("/api/dependencies*", c.instrument.NewHandler(
-				prometheus.Labels{"group": "tracesv1api", "handler": "dependencies"},
-				proxyRead))
-			r.Get("/static/*", c.instrument.NewHandler(
-				prometheus.Labels{"group": "tracesv1static", "handler": "ui"},
-				proxyRead))
-			r.Get("/search*", c.instrument.NewHandler(
-				prometheus.Labels{"group": "tracesv1ui", "handler": "ui"},
-				proxyRead))
-			r.Get("/favicon.ico", c.instrument.NewHandler(
-				prometheus.Labels{"group": "tracesv1ui", "handler": "ui"},
-				proxyRead))
-		})
+    r.Group(func(r chi.Router) {
+      r.Use(c.readMiddlewares...)
+      r.Get("/api/traces*", c.instrument.NewHandler(
+        prometheus.Labels{"group": "tracesv1api", "handler": "traces"},
+        proxyRead))
+      r.Get("/api/services*", c.instrument.NewHandler(
+        prometheus.Labels{"group": "tracesv1api", "handler": "services"},
+        proxyRead))
+      r.Get("/api/dependencies*", c.instrument.NewHandler(
+        prometheus.Labels{"group": "tracesv1api", "handler": "dependencies"},
+        proxyRead))
+      r.Get("/api/metrics*", c.instrument.NewHandler(
+        prometheus.Labels{"group": "metricsv1api", "handler": "metrics"},
+        proxyRead))
+      r.Get("/static/*", c.instrument.NewHandler(
+        prometheus.Labels{"group": "tracesv1static", "handler": "ui"},
+        proxyRead))
+      r.Get("/search*", c.instrument.NewHandler(
+        prometheus.Labels{"group": "tracesv1ui", "handler": "ui"},
+        proxyRead))
+      r.Get("/favicon.ico", c.instrument.NewHandler(
+        prometheus.Labels{"group": "tracesv1ui", "handler": "ui"},
+        proxyRead))
+    })
 	}
 
 	// if tempo upstream is enabled, configure proxy and route
@@ -209,7 +212,6 @@
 			Transport: otelhttp.NewTransport(t),
 		}
 
-<<<<<<< HEAD
 		r.Group(func(r chi.Router) {
 			r.Use(c.tempoMiddlewares...)
 			r.Get("/tempo*", c.instrument.NewHandler(
@@ -217,32 +219,6 @@
 				tempoProxyRead))
 		})
 	}
-=======
-	r.Group(func(r chi.Router) {
-		r.Use(c.readMiddlewares...)
-		r.Get("/api/traces*", c.instrument.NewHandler(
-			prometheus.Labels{"group": "tracesv1api", "handler": "traces"},
-			proxyRead))
-		r.Get("/api/services*", c.instrument.NewHandler(
-			prometheus.Labels{"group": "tracesv1api", "handler": "services"},
-			proxyRead))
-		r.Get("/api/dependencies*", c.instrument.NewHandler(
-			prometheus.Labels{"group": "tracesv1api", "handler": "dependencies"},
-			proxyRead))
-		r.Get("/api/metrics*", c.instrument.NewHandler(
-			prometheus.Labels{"group": "metricsv1api", "handler": "metrics"},
-			proxyRead))
-		r.Get("/static/*", c.instrument.NewHandler(
-			prometheus.Labels{"group": "tracesv1static", "handler": "ui"},
-			proxyRead))
-		r.Get("/search*", c.instrument.NewHandler(
-			prometheus.Labels{"group": "tracesv1ui", "handler": "ui"},
-			proxyRead))
-		r.Get("/favicon.ico", c.instrument.NewHandler(
-			prometheus.Labels{"group": "tracesv1ui", "handler": "ui"},
-			proxyRead))
-	})
->>>>>>> 1ccb6bf9
 
 	return r
 }
