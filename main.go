--- conflicted
+++ resolved
@@ -183,7 +183,6 @@
 		stdlog.Fatalf("parse flag: %v", err)
 	}
 
-<<<<<<< HEAD
 	// Load all the command line configuration into tenantsConfig struct.
 	tCfg := loadTenantConfigs(&cfg)
 
@@ -194,15 +193,6 @@
 
 func listenAndServeTenants(cfg config, tCfg tenantsConfig) {
 	defer level.Info(tCfg.logger).Log("msg", "exiting")
-=======
-	if !cfg.metrics.enabled && !cfg.logs.enabled {
-		stdlog.Fatal("Neither logging nor metrics endpoints are enabled. " +
-			"Specifying at least a logging or a metrics endpoint is mandatory")
-	}
-
-	logger := logger.NewLogger(cfg.logLevel, cfg.logFormat, cfg.debug.name)
-	defer level.Info(logger).Log("msg", "exiting")
->>>>>>> d1b71f2a
 
 	tp, closer, err := tracing.InitTracer(
 		cfg.internalTracing.serviceName,
@@ -251,99 +241,8 @@
 			if t == nil {
 				continue
 			}
-<<<<<<< HEAD
 			go newTenant(&cfg, &tCfg, r, t)
 		}
-=======
-
-			r.Use(authentication.WithTenant)
-			r.Use(authentication.WithTenantID(tenantIDs))
-
-			oidcHandler, oidcTenantMiddlewares, warnings := authentication.NewOIDC(logger, "/oidc/{tenant}", oidcs)
-			for _, w := range warnings {
-				level.Warn(logger).Log("msg", w.Error())
-			}
-			r.Mount("/oidc/{tenant}", oidcHandler)
-
-			// Metrics
-			if cfg.metrics.enabled {
-				r.Group(func(r chi.Router) {
-					r.Use(authentication.WithTenantMiddlewares(oidcTenantMiddlewares, authentication.NewMTLS(mTLSs)))
-					r.Use(authentication.WithTenantHeader(cfg.metrics.tenantHeader, tenantIDs))
-					if rateLimitClient != nil {
-						r.Use(ratelimit.WithSharedRateLimiter(logger, rateLimitClient, rateLimits...))
-					} else {
-						r.Use(ratelimit.WithLocalRateLimiter(rateLimits...))
-					}
-
-					r.HandleFunc("/{tenant}", func(w http.ResponseWriter, r *http.Request) {
-						tenant, ok := authentication.GetTenant(r.Context())
-						if !ok {
-							w.WriteHeader(http.StatusNotFound)
-							return
-						}
-
-						http.Redirect(w, r, path.Join("/api/metrics/v1/", tenant, "graph"), http.StatusMovedPermanently)
-					})
-
-					r.Mount("/api/v1/{tenant}",
-						metricslegacy.NewHandler(
-							cfg.metrics.readEndpoint,
-							metricslegacy.Logger(logger),
-							metricslegacy.Registry(reg),
-							metricslegacy.HandlerInstrumenter(ins),
-							metricslegacy.SpanRoutePrefix("/api/v1/{tenant}"),
-							metricslegacy.ReadMiddleware(authorization.WithAuthorizers(authorizers, rbac.Read, "metrics")),
-							metricslegacy.ReadMiddleware(metricsv1.WithEnforceTenantLabel(cfg.metrics.tenantLabel)),
-							metricslegacy.UIMiddleware(authorization.WithAuthorizers(authorizers, rbac.Read, "metrics")),
-						),
-					)
-
-					r.Mount("/api/metrics/v1/{tenant}",
-						stripTenantPrefix("/api/metrics/v1",
-							metricsv1.NewHandler(
-								cfg.metrics.readEndpoint,
-								cfg.metrics.writeEndpoint,
-								metricsv1.Logger(logger),
-								metricsv1.Registry(reg),
-								metricsv1.HandlerInstrumenter(ins),
-								metricsv1.SpanRoutePrefix("/api/metrics/v1/{tenant}"),
-								metricsv1.ReadMiddleware(authorization.WithAuthorizers(authorizers, rbac.Read, "metrics")),
-								metricsv1.ReadMiddleware(metricsv1.WithEnforceTenantLabel(cfg.metrics.tenantLabel)),
-								metricsv1.UIMiddleware(authorization.WithAuthorizers(authorizers, rbac.Read, "metrics")),
-								metricsv1.WriteMiddleware(authorization.WithAuthorizers(authorizers, rbac.Write, "metrics")),
-							),
-						),
-					)
-				})
-			}
-
-			// Logs
-			if cfg.logs.enabled {
-				r.Group(func(r chi.Router) {
-					r.Use(authentication.WithTenantMiddlewares(oidcTenantMiddlewares, authentication.NewMTLS(mTLSs)))
-					r.Use(authentication.WithTenantHeader(cfg.logs.tenantHeader, tenantIDs))
-
-					r.Mount("/api/logs/v1/{tenant}",
-						stripTenantPrefix("/api/logs/v1",
-							logsv1.NewHandler(
-								cfg.logs.readEndpoint,
-								cfg.logs.tailEndpoint,
-								cfg.logs.writeEndpoint,
-								logsv1.Logger(logger),
-								logsv1.Registry(reg),
-								logsv1.HandlerInstrumenter(ins),
-								logsv1.SpanRoutePrefix("/api/logs/v1/{tenant}"),
-								logsv1.ReadMiddleware(authorization.WithAuthorizers(authorizers, rbac.Read, "logs")),
-								logsv1.WriteMiddleware(authorization.WithAuthorizers(authorizers, rbac.Write, "logs")),
-							),
-						),
-					)
-				})
-			}
-		})
-
->>>>>>> d1b71f2a
 		tlsConfig, err := tls.NewServerConfig(
 			log.With(tCfg.logger, "protocol", "HTTP"),
 			cfg.tls.serverCertFile,
@@ -810,7 +709,7 @@
 		metricslegacy.HandlerInstrumenter(tCfg.ins),
 		metricslegacy.SpanRoutePrefix("/api/v1/{tenant}"),
 		metricslegacy.ReadMiddleware(authorization.WithAuthorizers(authZ, rbac.Read, "metrics")),
-		metricslegacy.ReadMiddleware(authorization.WithEnforceTenantLabel(cfg.metrics.tenantLabel)),
+		metricslegacy.ReadMiddleware(metricsv1.WithEnforceTenantLabel(cfg.metrics.tenantLabel)),
 		metricslegacy.UIMiddleware(authorization.WithAuthorizers(authZ, rbac.Read, "metrics")))
 }
 
@@ -824,7 +723,7 @@
 		metricsv1.HandlerInstrumenter(tCfg.ins),
 		metricsv1.SpanRoutePrefix("/api/metrics/v1/{tenant}"),
 		metricsv1.ReadMiddleware(authorization.WithAuthorizers(authZ, rbac.Read, "metrics")),
-		metricsv1.ReadMiddleware(authorization.WithEnforceTenantLabel(cfg.metrics.tenantLabel)),
+		metricsv1.ReadMiddleware(metricsv1.WithEnforceTenantLabel(cfg.metrics.tenantLabel)),
 		metricsv1.WriteMiddleware(authorization.WithAuthorizers(authZ, rbac.Write, "metrics")),
 	)
 }
