--- conflicted
+++ resolved
@@ -980,21 +980,6 @@
 //nolint:funlen,gocognit
 func parseFlags() (config, error) {
 	var (
-<<<<<<< HEAD
-		rawTLSCipherSuites      string
-		rawMetricsReadEndpoint  string
-		rawMetricsWriteEndpoint string
-		rawMetricsRulesEndpoint string
-		rawLogsReadEndpoint     string
-		rawLogsRulesEndpoint    string
-		rawLogsTailEndpoint     string
-		rawLogsWriteEndpoint    string
-		rawLogsRuleLabelFilters string
-		rawTracesReadEndpoint   string
-		rawTracesTempoEndpoint  string
-		rawTracesWriteEndpoint  string
-		rawTracingEndpointType  string
-=======
 		rawTLSCipherSuites             string
 		rawMetricsReadEndpoint         string
 		rawMetricsWriteEndpoint        string
@@ -1007,9 +992,9 @@
 		rawLogsRuleLabelFilters        string
 		rawLogsAuthExtractSelectors    string
 		rawTracesReadEndpoint          string
+    rawTracesTempoEndpoint         string
 		rawTracesWriteEndpoint         string
 		rawTracingEndpointType         string
->>>>>>> 1ccb6bf9
 	)
 
 	cfg := config{}
