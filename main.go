--- conflicted
+++ resolved
@@ -107,19 +107,12 @@
 }
 
 type metricsConfig struct {
-<<<<<<< HEAD
 	readEndpoint  *url.URL
 	writeEndpoint *url.URL
 	rulesEndpoint *url.URL
+	upstreamCAFile string
 	tenantHeader  string
 	tenantLabel   string
-=======
-	readEndpoint   *url.URL
-	writeEndpoint  *url.URL
-	upstreamCAFile string
-	tenantHeader   string
-	tenantLabel    string
->>>>>>> ab2532d2
 	// enable metrics if at least one {read|write}Endpoint} is provided.
 	enabled bool
 }
@@ -844,13 +837,10 @@
 		"The endpoint against which to send read requests for metrics. It used as a fallback to 'query.endpoint' and 'query-range.endpoint'.")
 	flag.StringVar(&rawMetricsWriteEndpoint, "metrics.write.endpoint", "",
 		"The endpoint against which to make write requests for metrics.")
-<<<<<<< HEAD
 	flag.StringVar(&rawMetricsRulesEndpoint, "metrics.rules.endpoint", "",
 		"The endpoint against which to make post requests for creating recording rules.")
-=======
 	flag.StringVar(&cfg.metrics.upstreamCAFile, "metrics.tls.ca-file", "",
 		"File containing the TLS CA against which to upstream metrics servers. Leave blank to disable TLS.")
->>>>>>> ab2532d2
 	flag.StringVar(&cfg.metrics.tenantHeader, "metrics.tenant-header", "THANOS-TENANT",
 		"The name of the HTTP header containing the tenant ID to forward to the metrics upstreams.")
 	flag.StringVar(&cfg.metrics.tenantLabel, "metrics.tenant-label", "tenant_id",
